'use client';
import React, { useState, useEffect, useCallback, useContext, useRef } from "react";
import ReactFlow, { 
    useNodesState, 
    useEdgesState, 
    MarkerType,
    ReactFlowProvider,
    Controls,
} from 'reactflow';
import 'reactflow/dist/style.css';
import NodeGraphNode from "./nodegraphnode";
import SelfConnectingEdge from './customedges/selfconnectingedge';
import CustomSmartEdge from './customedges/customsmartedge';
import { SmartBezierEdge } from '@tisoap/react-flow-smart-edge'
import CurvyEdge from './customedges/curvyedge';
import { createPortal } from 'react-dom';
import { Copy, Trash2, ClipboardPaste, SquareStack, PackagePlus, SplitSquareHorizontal } from 'lucide-react';
import FloatingEdge from './customedges/floatingedge';
import CustomConnectionLine from './customedges/customconnectionline';
import { copyDataToClipboard, pasteDataFromClipboard } from "@src/client/clipboard";
import { callGetBlob, callUploadBlob } from "@src/client/blobclient";
import { stateManager } from "@src/client/statemanager";
import { nullUndefinedOrEmpty } from "@src/common/objects";

const nodeTypes = {
    nodeGraphNode: NodeGraphNode,
  };

const edgeTypes = {
    customsmartedge: CustomSmartEdge,
    selfconnecting: SelfConnectingEdge,
    curvyedge: CurvyEdge,
    smartedge: SmartBezierEdge,
    floating: FloatingEdge,
  };

const defaultViewport = { x: 0, y: 0, zoom: 0.75 };
const edgeStyle = {
    strokeWidth: 2,
    stroke: '#38bdf8' 
}; // Bright pink color

const makerEndStyle = {
    type: MarkerType.ArrowClosed,
    width: 14,
    height: 14,
    color: '#38bdf8',
}

const connectionLineStyle = {
  strokeWidth: 3,
  stroke: '#38bdf8',
};


const defaultEdgeOptions = {
    style: connectionLineStyle,
    type: 'customsmartedge',
    markerEnd: makerEndStyle,
  };


const INLINE_PAYLOAD_LIMIT_BYTES = 10 * 1024 * 1024; // 10MB
const BASE64_DELIMITER = 'base64,';

function dataUrlToBase64(dataUrl) {
  if (typeof dataUrl !== 'string') {
    return null;
  }
  const markerIndex = dataUrl.indexOf(BASE64_DELIMITER);
  if (markerIndex === -1) {
    return null;
  }
  return dataUrl.substring(markerIndex + BASE64_DELIMITER.length);
}

function base64ByteLength(base64) {
  if (typeof base64 !== 'string') {
    return 0;
  }
  const length = base64.length;
  if (length === 0) {
    return 0;
  }
  const padding = base64.endsWith('==') ? 2 : base64.endsWith('=') ? 1 : 0;
  return Math.floor((length * 3) / 4) - padding;
}

function formatBytes(bytes) {
  if (!bytes || Number.isNaN(bytes)) {
    return '0 B';
  }
  if (bytes < 1024) {
    return `${bytes} B`;
  }
  const units = ['KB', 'MB', 'GB'];
  let index = -1;
  let value = bytes;
  do {
    value /= 1024;
    index += 1;
  } while (value >= 1024 && index < units.length - 1);
  return `${value.toFixed(1)} ${units[index]}`;
}

function base64ToFile(base64, fileName, mimeType) {
  if (typeof atob !== 'function' || typeof Uint8Array === 'undefined' || typeof File === 'undefined') {
    throw new Error('Binary conversion APIs are unavailable in this environment.');
  }

  const binaryString = atob(base64);
  const byteArray = new Uint8Array(binaryString.length);
  for (let i = 0; i < binaryString.length; i += 1) {
    byteArray[i] = binaryString.charCodeAt(i);
  }

  return new File([byteArray], fileName, { type: mimeType });
}



const ContextMenu = ({ open, position, onClose, children }) => {
  if (!open || !position || typeof window === 'undefined') {
    return null;
  }

  const maxLeft = Math.max(16, window.innerWidth - 220);
  const maxTop = Math.max(16, window.innerHeight - 200);
  const left = Math.min(position.left, maxLeft);
  const top = Math.min(position.top, maxTop);

  return createPortal(
    <div
      className="fixed inset-0 z-[90]"
      onClick={() => onClose?.()}
      onContextMenu={(event) => event.preventDefault()}
    >
      <div
        className="absolute z-[95]"
        style={{ top, left }}
        onClick={(event) => event.stopPropagation()}
      >
        <div className="min-w-[180px] overflow-hidden rounded-2xl border border-white/10 bg-slate-900/95 p-1 shadow-xl backdrop-blur">
          {React.Children.map(children, (child) =>
            React.isValidElement(child)
              ? React.cloneElement(child, { onClose })
              : child
          )}
        </div>
      </div>
    </div>,
    document.body
  );
};

const ContextMenuItem = ({ icon, children, onSelect, onClose }) => (
  <button
    type="button"
    className="flex w-full items-center gap-2 rounded-xl px-3 py-2 text-left text-sm font-medium text-slate-100 transition hover:bg-white/10"
    onClick={(event) => {
      event.stopPropagation();
      onSelect?.(event);
      onClose?.();
    }}
  >
    {icon && <span className="flex h-4 w-4 items-center justify-center text-slate-300">{icon}</span>}
    <span className="flex-1">{children}</span>
  </button>
);

export function NodeGraphDisplay(params) {
    const { theme, versionInfo, onNodeClicked, onEdgeClicked, onNodeStructureChange, onPersonaListChange, readOnly } = params;
    const nodes = versionInfo?.stateMachineDescription?.nodes ?? [];
    const [graphNodes, setGraphNodes, onNodesChange] = useNodesState([]);
    const [edges, setEdges, onEdgesChange] = useEdgesState([]);
    const [selectedNodes, setSelectedNodes] = useState([]);
    const [reactFlowInstance, setReactFlowInstance] = useState(null);  
    const [nodeMenu, setNodeMenu] = useState(null);
    const [edgeMenu, setEdgeMenu] = useState(null);
    const [paneMenu, setPaneMenu] = useState(null);
    const ref = useRef(null);
    const [doneInitialFitView, setDoneInitialFitView] = useState(false);
    const { session } = useContext(stateManager);
    const activeSessionID = session?.sessionID ?? null;

    // Prevent the browser's context menu from appearing
    useEffect(() => {
        const handleContextMenu = (event) => {
          event.preventDefault();
        };
      
        document.addEventListener('contextmenu', handleContextMenu);
      
        return () => {
          document.removeEventListener('contextmenu', handleContextMenu);
        };
      }, []);
      
    useEffect(() => {
        if (reactFlowInstance && graphNodes && graphNodes.length > 0 && !doneInitialFitView) {
            reactFlowInstance.fitView({ padding: 0.2 });
            setDoneInitialFitView(true);
        }
    }, [graphNodes, edges, reactFlowInstance]); // Depend on nodes, edges, and the instance
  
    // Function to handle the React Flow onLoad event
    const onInit = (reactFlowInstance) => {
        setReactFlowInstance(reactFlowInstance);
    };

    function findGraphNode(graphList, nodeInstanceID) {
        return graphList.find((node) => node.id === nodeInstanceID);
    }

    function findGraphEdge(edgeList, id) {
        return edgeList.find((edge) => edge.id === id);
    
    }

    const handleNodeClicked = (node) => {
        onNodeClicked?.(node);
    }

    const handleEdgeClicked = (edge) => {
        const producerNode = nodes.find((node) => node.instanceID === edge.source);
        const consumerNode = nodes.find((node) => node.instanceID === edge.target);
        onEdgeClicked?.(producerNode, consumerNode);
    }

    useEffect(() => {
        const nodes = versionInfo?.stateMachineDescription?.nodes;
        if (!nodes) {
            setGraphNodes([]);
            setEdges([]);
            return;
        }

        const stateMachineNodes = nodes;
        if (stateMachineNodes.length === 0) {
            // set graph and edges to empty
            setGraphNodes([]);
            setEdges([]);
            return;
        }
        
        if (stateMachineNodes[0].nodeType !== "start") {
            throw new Error('NodeGraphDisplay: stateMachineNodes does not start with a start node!');
        }

            // Generate a hash table of all nodes consuming a given instanceID
            let consumerNodesMap = {};
            let stateMachineNodesMap = {};
            stateMachineNodes.forEach(node => {
                stateMachineNodesMap[node.instanceID] = node;
                if (node.inputs && node.inputs.length > 0) {
                    node.inputs.forEach(input => {
                        if (!consumerNodesMap[input.producerInstanceID]) {
                            consumerNodesMap[input.producerInstanceID] = [];
                        }
                        consumerNodesMap[input.producerInstanceID].push(node);
                    });
                }
            });


            function exploreSubgraph(node, visited, subgraph) {
                let stack = [node];
                while (stack.length > 0) {
                    let current = stack.pop();
                    if (!visited.has(current.instanceID)) {
                        visited.add(current.instanceID);
                        subgraph.nodes.push(current);
                        // Add all consumer nodes to the stack
                        (consumerNodesMap[current.instanceID] || []).forEach(consumer => {
                            if (!visited.has(consumer.instanceID)) {
                                stack.push(consumer);
                            }
                        });
                        // add all input nodes to the stack
                        (current.inputs || []).forEach(input => {
                            if (stateMachineNodesMap[input.producerInstanceID] && !visited.has(input.producerInstanceID)) {
                                stack.push(stateMachineNodesMap[input.producerInstanceID]);
                            }
                        });
                    }
                }
            }
                        
            let visited = new Set();
            let subgraphs = [];
            
            // Explore from each node that hasn't been positioned yet
            stateMachineNodes.forEach(node => {
                if (!visited.has(node.instanceID)) {
                    let subgraph = {};
                    subgraph.nodes = [];
                    exploreSubgraph(node, visited, subgraph);
                    subgraphs.push(subgraph);
                }
            });

            function findLongestPath(subgraph) {
                // We will work back from the ends. First check to see if there are any "end" nodes without any consumers
                let endNodes = subgraph.nodes.filter(node => node.nodeType === "end" && (!consumerNodesMap[node.instanceID] || consumerNodesMap[node.instanceID].length == 0));
                if (endNodes.length == 0) {
                    // If there are no "end" nodes without consumers, then add all the nodes to the list
                    endNodes = subgraph.nodes;
                }

                function findLongestPathFromNode(pathSoFar, node) {
                    let newPath = [node, ...pathSoFar];
                    let longestPath = newPath;
                    // add all input nodes to the stack, working backwards
                    (node.inputs || []).forEach(input => {
                        if (stateMachineNodesMap[input.producerInstanceID] && !pathSoFar.find(node => node.instanceID === input.producerInstanceID)) {
                            let path = findLongestPathFromNode(newPath, stateMachineNodesMap[input.producerInstanceID]);
                            if (path.length > longestPath.length) {
                                longestPath = path;
                            }
                        }
                    });
                    return longestPath;
                }

                let longestPath = [];
                endNodes.forEach(node => {
                    let path = findLongestPathFromNode([], node);
                    if (path.length > longestPath.length) {
                        longestPath = path;
                    }    
                });
                return longestPath;
            }

            function calculateLayersForSubgraph(subgraph) {
                
                subgraph.layers = [];
                subgraph.positioned = {};

                // First, find the longest path through the subgraph
                let longestPath = findLongestPath(subgraph);

                // Now, create layers based on the longest path
                for (let i=0; i<longestPath.length; i++) {
                    let node = longestPath[i];
                    subgraph.layers.push([node]);
                    subgraph.positioned[node.instanceID] = true;
                }

                //
                // Now place the remaining nodes
                //
                let changed = false;
                do {
                    changed = false;
                    let currentLayerIndex = 0;
                    while (currentLayerIndex < subgraph.layers.length) {
                        let currentLayer = subgraph.layers[currentLayerIndex];

                        for (let j=0; j < currentLayer.length; j++) {
                            const node = currentLayer[j];
                            // first, process consumers of this node
                            const consumers = consumerNodesMap[node.instanceID] || [];
                            for (let k=0; k<consumers.length; k++) {
                                const consumer = consumers[k];
                                if (!subgraph.positioned[consumer.instanceID]) {
                                    let targetLayer = currentLayerIndex+1;
                                    if (!subgraph.layers[targetLayer]) {
                                        subgraph.layers[targetLayer] = [];
                                    }
                                    subgraph.layers[targetLayer].push(consumer);
                                    subgraph.positioned[consumer.instanceID] = true;
                                    changed = true;
                                }
                            }
                            // Now process inputs
                            if (node.inputs && node.inputs.length > 0) {
                                for (let k=0; k<node.inputs.length; k++) {
                                    const input = node.inputs[k];
                                    const inputNode = stateMachineNodesMap[input.producerInstanceID];

                                    if (!subgraph.positioned[inputNode.instanceID]) {
                                        let targetLayer = currentLayerIndex-1;
                                        if (targetLayer == 0 && subgraph.layers[0].find(node => node.nodeType === "start")) {
                                            // special case - if the 0th layer contains the special 'start' node, then insert a new 1st layer before this one
                                            targetLayer = 1;
                                            subgraph.layers.splice(targetLayer, 0, []);
                                            currentLayerIndex++;
                                        } else if (targetLayer < 0) {
                                            // special case - if we're trying to insert a layer before the 0th layer, then insert a new 0th layer before this one
                                            targetLayer = 0;
                                            subgraph.layers.splice(targetLayer, 0, []);
                                            currentLayerIndex++;
                                        } 
                                        subgraph.layers[targetLayer].push(inputNode);
                                        subgraph.positioned[inputNode.instanceID] = true;
                                        console.log("Found unpositioned input node: ", inputNode.instanceName, " currentLayerIndex=", currentLayerIndex, " targetLayer=", targetLayer);
                                        changed = true;
                                    }
                                }
                            }
                        }
                        currentLayerIndex++;
                    }
                } while (changed);
            }

            //
            // ACTUALLY CALCULATE LAYERS
            //

            subgraphs.forEach(subgraph => calculateLayersForSubgraph(subgraph));
            
            // Constants for layout
            const heightPerNode = 180;
            const widthPerNode = 380;
            const center = 140;
            let verticalOffset = heightPerNode + 20;  // Adjust based on desired spacing
            let positions = {};  // Object to store positions for each node

            // Find the length of the longest layer within any subgraph
            const maxLayersInAnySubgraph = Math.max(...subgraphs.map(subgraph => subgraph.layers.length));
            const longestLayerWidth = maxLayersInAnySubgraph * widthPerNode;


            // find the subgraph index containing the special "start" node
            let startSubgraphIndex = subgraphs.findIndex(subgraph => subgraph.nodes.find(node => node.nodeType === "start"));

            // Start Y offset initialization
            let subgraphStartYOffset = 0;

            subgraphs.forEach((subgraph, subgraphIndex) => {
                let rowStartY = center + subgraphStartYOffset;  // Starting Y position for each subgraph
                let maxLayerHeight = Math.max(...subgraph.layers.map(layer => layer.length));
                const totalSubgraphHeight = maxLayerHeight * heightPerNode;
                let subgraphWidth = subgraph.layers.length * widthPerNode;

                // Calculate nodeXStart differently based on if this is the start subgraph
                let nodeXStart;
                if (subgraphIndex === startSubgraphIndex) {
                    // Place the start node's subgraph on the far left
                    nodeXStart = center - longestLayerWidth;
                } else {
                    // Right-align non-start subgraphs
                    nodeXStart = center - subgraphWidth;
                }

                for (let k = 0; k < subgraph.layers.length; k++) {
                    const layer = subgraph.layers[k];
                    let nodeX = nodeXStart + (k * widthPerNode);  // Start position for each layer

                    for (let i = 0; i < layer.length; i++) {
                        const node = layer[i];
                        positions[node.instanceID] = { x: nodeX, y: rowStartY + (i * heightPerNode) };  // Vertically stack nodes in the same layer
                    }
                }

                // Calculate the total vertical space used by this subgraph
                subgraphStartYOffset += totalSubgraphHeight + 160;  // Increment yOffset for the next subgraph dynamically
            });

            setGraphNodes((nds) =>
                stateMachineNodes.map((node) => {
                    const existingNode = findGraphNode(nds, node.instanceID);
                    const baseNode = {
                        id: node.instanceID,
                        type: 'nodeGraphNode',
                        dragHandle: '.custom-drag-handle',
                    };
                    const nextData = {
                        ...(existingNode?.data ?? {}),
                        versionInfo,
                        node,
                        theme,
                        readOnly,
                        onClicked: () => handleNodeClicked(node),
                        label: node.instanceName,
                    };

                    return {
                        ...(existingNode ?? baseNode),
                        ...baseNode,
                        position: positions[node.instanceID],
                        data: nextData,
                    };
                })
            );
            
            setEdges((eds) => {
                let newEdges = [];
                for (let j=0; j<stateMachineNodes.length; j++) {
                    const node = stateMachineNodes[j];
                    if (node.inputs && node.inputs.length > 0) {
                        for (let i=0; i<node.inputs.length; i++) {
                            const input = node.inputs[i];
                            /*
                              inputs: [
                                {
                                  producerInstanceID: "instanceID",
                                  triggers: [
                                      producerEvent: 'completed',
                                      targetTrigger: 'default',
                                      // default parameters
                                      includeHistory: false,
                                      historyParams: {
                                        //...
                                      }
                                    ],
                                   variables: [
                                    producerOutput: <producerOutputVariableName>,
                                    consumerVariable: <consumerVariableName>,
                                   ],
                                }
                              ]
                      
                      
                            */
                            if (input.triggers) {
                                for (let k=0; k<input.triggers.length; k++) {
                                    const trigger = input.triggers[k];
                                    const edgeID = `e-trigger-${input.producerInstanceID}-${trigger.producerEvent}-${trigger.targetTrigger}-${node.instanceID}`;
                                    let edge = findGraphEdge(eds, edgeID);
                                    if (!edge) {
                                        edge = {
                                            id: edgeID,
                                            source: input.producerInstanceID, 
                                            target: node.instanceID,
                                            sourceHandle: `event-${trigger.producerEvent}`,
                                            targetHandle: `trigger-${trigger.targetTrigger}`,
                                            type: 'customsmartedge',
                                            style: edgeStyle,
                                            markerEnd: makerEndStyle,
                                        };
                                    }
                                    newEdges.push(edge);
                                }
                            }
                            if (input.variables) {
                                for (let k=0; k<input.variables.length; k++) {
                                    const variable = input.variables[k];
                                    const edgeID = `e-variable-${input.producerInstanceID}-${variable.producerOutput}-${variable.consumerVariable}-${node.instanceID}`;
                                    let edge = findGraphEdge(eds, edgeID);
                                    if (!edge) {
                                        edge = {
                                            id: edgeID,
                                            source: input.producerInstanceID, 
                                            target: node.instanceID,
                                            sourceHandle: `output-${variable.producerOutput}`,
                                            targetHandle: `variable-${variable.consumerVariable}`,
                                            type: 'customsmartedge',
                                            style: edgeStyle,
                                            markerEnd: makerEndStyle,
                                        };
                                    }
                                    newEdges.push(edge);
                                }
                            }
                        }
                    }
                }
                return newEdges;
            });
    }, [versionInfo, theme, readOnly]);


    useEffect(() => {
        if (!selectedNodes) {
            return;
        }

        const selectedSet = new Set(selectedNodes);
        setGraphNodes((nds) =>
            nds.map((graphNode) => {
                const nextSelected = selectedSet.has(graphNode.id);
                if (graphNode.data?.isSelected === nextSelected) {
                    return graphNode;
                }

                return {
                    ...graphNode,
                    data: {
                        ...graphNode.data,
                        isSelected: nextSelected,
                    },
                };
            })
        );
    }, [selectedNodes]);
    
  const onDragOver = useCallback((event) => {
    event.preventDefault();
    event.dataTransfer.dropEffect = 'move';
  }, []);

  const onDrop = useCallback(
    (event) => {
      event.preventDefault();
      if (readOnly) {
        return;
      }

      const eventData = event.dataTransfer.getData('application/reactflow');

      if (!eventData) {
        return;
      }

      try {
        const dropAction = JSON.parse(eventData);

        if (dropAction.action === "add") {
          onNodeStructureChange?.(null, "add", { templateName: dropAction.template });
        } else if (dropAction.action === "duplicate") {
          onNodeStructureChange?.(dropAction.node, "duplicate", {});
        } else if (dropAction.action === "addCustomComponent" && dropAction.componentID) {
          onNodeStructureChange?.(null, "addCustomComponentInstance", { componentID: dropAction.componentID });
        }
      } catch (e) {
        return;
      }
    },
    [readOnly, onNodeStructureChange],
  );

      const onNodeContextMenu = useCallback(
        (event, node) => {
          // Prevent native context menu from showing
          event.preventDefault();
          if (readOnly) { return };
            
          if (!node.selected) {
            setSelectedNodes([node.id]);
            setGraphNodes((nds) => nds.map((graphNode) => {
                if (graphNode.id === node.id) {
                    graphNode = {
                        ...graphNode,
                        selected: true,
                    }
                } else {
                    graphNode = {
                        ...graphNode,
                        selected: false,
                    }
                }
                return graphNode;
            }));
          }

          // Calculate position of the context menu. We want to make sure it
          // doesn't get positioned off-screen.
          const pane = ref.current.getBoundingClientRect();
          const nodeInstance = nodes.find((n) => n.instanceID === node.id);
          let newNodeMenu = nodeInstance
            ? { nodes: [nodeInstance], top: event.clientY, left: event.clientX }
            : null;
          setNodeMenu(newNodeMenu);
        },
        [setNodeMenu, nodes, readOnly],
      );
      
    const hydrateFilePayloadForClipboard = useCallback(async (nodeCopies) => {
        const summary = {
            attempted: 0,
            succeeded: 0,
            totalBytes: 0,
            errors: [],
            skippedSession: false,
            skippedSizeLimit: false,
        };

        if (!Array.isArray(nodeCopies) || nodeCopies.length === 0) {
            return summary;
        }

        const storageReferences = [];
        nodeCopies.forEach((node, nodeIndex) => {
            const files = node?.params?.files;
            if (!Array.isArray(files) || files.length === 0) {
                return;
            }
            files.forEach((entry, fileIndex) => {
                const fileDescriptor = entry?.file;
                if (fileDescriptor?.source === 'storage' && fileDescriptor?.data) {
                    storageReferences.push({
                        nodeIndex,
                        fileIndex,
                        blobID: fileDescriptor.data,
                        fileName: entry?.fileName ?? `file-${fileIndex + 1}`,
                    });
                }
            });
        });

        summary.attempted = storageReferences.length;

        if (storageReferences.length === 0) {
            return summary;
        }

        if (!activeSessionID) {
            summary.skippedSession = true;
            return summary;
        }

        const uniqueBlobIDs = Array.from(new Set(storageReferences.map((ref) => ref.blobID)));
        const blobCache = new Map();
        const failedBlobIDs = new Map();

        await Promise.all(
            uniqueBlobIDs.map(async (blobID) => {
                try {
                    const response = await callGetBlob(activeSessionID, blobID);
                    const base64 = dataUrlToBase64(response?.url);
                    if (!base64) {
                        failedBlobIDs.set(blobID, 'No data returned');
                        return;
                    }
                    blobCache.set(blobID, {
                        base64,
                        mimeType: response?.mimeType ?? 'application/octet-stream',
                        byteLength: base64ByteLength(base64),
                    });
                } catch (error) {
                    const reason = error instanceof Error ? error.message : String(error);
                    failedBlobIDs.set(blobID, reason);
                }
            })
        );

        const mutatedEntries = [];

        storageReferences.forEach(({ nodeIndex, fileIndex, blobID, fileName }) => {
            const targetFile = nodeCopies[nodeIndex]?.params?.files?.[fileIndex]?.file;
            if (!targetFile) {
                return;
            }

            if (failedBlobIDs.has(blobID)) {
                const reason = failedBlobIDs.get(blobID);
                summary.errors.push(`${fileName}: ${reason}`);
                return;
            }

            const cacheEntry = blobCache.get(blobID);
            if (!cacheEntry) {
                summary.errors.push(`${fileName}: Unknown error`);
                return;
            }

            targetFile.inlineData = {
                base64: cacheEntry.base64,
                mimeType: cacheEntry.mimeType,
                byteLength: cacheEntry.byteLength,
                originalBlobID: blobID,
            };
            mutatedEntries.push({ nodeIndex, fileIndex });
            summary.succeeded += 1;
            summary.totalBytes += cacheEntry.byteLength;
        });

        if (summary.totalBytes > INLINE_PAYLOAD_LIMIT_BYTES) {
            mutatedEntries.forEach(({ nodeIndex, fileIndex }) => {
                const targetFile = nodeCopies[nodeIndex]?.params?.files?.[fileIndex]?.file;
                if (targetFile?.inlineData) {
                    delete targetFile.inlineData;
                }
            });
            summary.skippedSizeLimit = true;
            summary.succeeded = 0;
            summary.totalBytes = 0;
        }

        return summary;
    }, [activeSessionID]);

    const uploadInlineFilesForNodes = useCallback(async (nodesPayload) => {
        const summary = {
            total: 0,
            uploaded: 0,
            errors: [],
        };

        if (!Array.isArray(nodesPayload) || nodesPayload.length === 0) {
            return summary;
        }

        const entries = [];
        nodesPayload.forEach((node, nodeIndex) => {
            const files = node?.params?.files;
            if (!Array.isArray(files) || files.length === 0) {
                return;
            }

            files.forEach((entry, fileIndex) => {
                const inlineData = entry?.file?.inlineData;
                if (inlineData?.base64 && inlineData?.mimeType) {
                    entries.push({
                        nodeIndex,
                        fileIndex,
                        inlineData,
                        fileName: entry?.fileName ?? `file-${fileIndex + 1}`,
                    });
                }
            });
        });

        summary.total = entries.length;

        for (let i = 0; i < entries.length; i += 1) {
            const { nodeIndex, fileIndex, inlineData, fileName } = entries[i];
            const targetFile = nodesPayload[nodeIndex]?.params?.files?.[fileIndex]?.file;
            if (!targetFile) {
                continue;
            }

            try {
                const fileObject = base64ToFile(inlineData.base64, fileName, inlineData.mimeType);
                const uploadResult = await callUploadBlob(fileObject, fileName);
                if (!uploadResult?.blobID) {
                    throw new Error('Upload did not return a blob identifier.');
                }

                targetFile.data = uploadResult.blobID;
                targetFile.mimeType = uploadResult.mimeType ?? inlineData.mimeType;
                targetFile.source = 'storage';
                delete targetFile.inlineData;
                summary.uploaded += 1;
            } catch (error) {
                const reason = error instanceof Error ? error.message : String(error);
                summary.errors.push(`${fileName}: ${reason}`);
            }
        }

        // Ensure no inline data remains, even if upload was skipped
        nodesPayload.forEach((node) => {
            const files = node?.params?.files;
            if (!Array.isArray(files)) {
                return;
            }
            files.forEach((entry) => {
                if (entry?.file?.inlineData) {
                    delete entry.file.inlineData;
                }
            });
        });

        return summary;
    }, []);

    const handleDeleteNodes = (event) => {
        event.preventDefault();
        if (readOnly) { return };

        if (!selectedNodes || selectedNodes.length == 0) {
            return;
        }
        handleDeleteNodesByID(event, selectedNodes);
    }

    const handleDeleteNodesByID = (event, nodeIDs) => {
        event.preventDefault();
        if (readOnly) { return };

        for (let i=0; i<nodeIDs.length; i++) {
            const node = nodes.find((n) => n.instanceID === nodeIDs[i]);
            // delete so long as it's not the start node
            if (node && node.nodeType !== "start") {
                onNodeStructureChange?.(node, "delete", {});
            }
        }
        setNodeMenu(null);
    }




    const onConnect = (params) => {
        console.log("onConnect: ", params)
        const { source, target, sourceHandle, targetHandle } = params;
        // parse sourceHandle into <sourceType>-<sourceName>
        const [sourceType, sourceName] = sourceHandle.split('-');
        // parse targetHandle into <targetType>-<targetName>
        const [targetType, targetName] = targetHandle.split('-');
        // if any of the variables above is null throw an error
        if (!source || !target || !sourceType || !sourceName || !targetType || !targetName) {
            throw new Error('onConnect: source, target, sourceType, sourceName, targetType, targetName cannot be null ' + source + ' ' + target + ' ' + sourceType + ' ' + sourceName + ' ' + targetType + ' ' + targetName);
        }
        console.log("onConnect: source=", source, " target=", target, " sourceType=", sourceType, " sourceName=", sourceName, " targetType=", targetType, " targetName=", targetName);
        // If there's a source / target type mismatch, ignore
        const valid = (sourceType === "event" && targetType === "trigger") ||
                        (sourceType === "output" && targetType === "variable");
        if (!valid) {
            console.log("Attempted to connect a ", sourceType, " to a ", targetType, " ignoring");
            return;
        }
        let sourceNode = nodes.find((node) => node.instanceID === source);
        let targetNode = nodes.find((node) => node.instanceID === target);
        if (sourceNode && targetNode) {
            
            // If they're already connected, onNodeStructureChange will find and ignore it. So just submit it.

            if (sourceType === "event") {

                onNodeStructureChange?.(targetNode, "addinputeventtrigger", {producerEvent: sourceName, targetTrigger: targetName, producerInstanceID: source});

            } else if (sourceType === "output") {

                onNodeStructureChange?.(targetNode, "addinputvariableproducer", {producerOutput: sourceName, consumerVariable: targetName, producerInstanceID: source});

            } else {
                throw new Error('onConnect: input type not recognized ' + sourceType);
            }            

            const edgeId =
                sourceType === "event"
                    ? `e-trigger-${source}-${sourceName}-${targetName}-${target}`
                    : `e-variable-${source}-${sourceName}-${targetName}-${target}`;
            setEdges((eds) => {
                if (eds.some((edge) => edge.id === edgeId)) {
                    return eds;
                }
                const newEdge = {
                    id: edgeId,
                    source,
                    target,
                    sourceHandle,
                    targetHandle,
                    type: 'customsmartedge',
                    style: edgeStyle,
                    markerEnd: makerEndStyle,
                };
                return [...eds, newEdge];
            });

        } else {
            throw new Error('onConnect: source or target node not found' + source + ' ' + target);
        }
    }
    
    const handleSelectionChange = useCallback(({ nodes }) => {
        setSelectedNodes((currentSelection) => {
            const nextSelection = nodes.map((node) => node.id);
            if (
                nextSelection.length === currentSelection.length &&
                nextSelection.every((id) => currentSelection.includes(id))
            ) {
                return currentSelection;
            }
            return nextSelection;
        });
    }, []);

    const handleSelectionContextMenu = useCallback(
      (event, graphNodes) => {
        // Prevent native context menu from showing
        event.preventDefault();
        if (readOnly) { return };
  
        // Calculate position of the context menu. We want to make sure it
        // doesn't get positioned off-screen.
        const pane = ref.current.getBoundingClientRect();
        let nodeInstances = [];
        for (let i=0; i<graphNodes.length; i++) {
            const graphNode = graphNodes[i];
            const node = nodes.find((n) => n.instanceID === graphNode.id);
            if (node) {
                nodeInstances.push(node);
            }
        }
        let newNodeMenu = nodeInstances ? {nodes: nodeInstances, top: event.clientY, left: event.clientX} : null;
        setNodeMenu(newNodeMenu);
      },
      [setNodeMenu, nodes, readOnly],
    );

    const handleEdgeContextMenu = useCallback(
        (event, edge) => {
          // Prevent native context menu from showing
          event.preventDefault();
          if (readOnly) { return };

          // Calculate position of the context menu. We want to make sure it
          // doesn't get positioned off-screen.
          const pane = ref.current.getBoundingClientRect();
          const node = nodes.find((n) => edge.target == n.instanceID);
          setEdgeMenu({
            node: node,
            edge: edge,
            top: event.clientY,
            left: event.clientX,
          });
        },
        [setEdgeMenu, nodes, readOnly],
      );

    const handleDeleteEdge = (event, node, edge) => {
        event.preventDefault();
        if (readOnly) { return };

        console.log("handleDeleteEdge: ", node, edge)

        const { source, target, sourceHandle, targetHandle } = edge;
        // parse sourceHandle into <sourceType>-<sourceName>
        const [sourceType, sourceName] = sourceHandle.split('-');
        // parse targetHandle into <targetType>-<targetName>
        const [targetType, targetName] = targetHandle.split('-');
        // if any of the variables above is null throw an error
        if (!source || !target || !sourceType || !sourceName || !targetType || !targetName) {
            throw new Error('onConnect: source, target, sourceType, sourceName, targetType, targetName cannot be null ' + source + ' ' + target + ' ' + sourceType + ' ' + sourceName + ' ' + targetType + ' ' + targetName);
        }


        onNodeStructureChange?.(node, "deleteinput", {
            producerInstanceID: edge.source, 
            inputType: sourceType == "output" ? "variable" : "trigger", 
            source: sourceName,
            target: targetName
        });
        setEdgeMenu(null);
    }

    const clearSelection = useCallback(() => {
        setSelectedNodes((current) => (current.length ? [] : current));
        setGraphNodes((nds) =>
            nds.map((graphNode) => {
                const alreadyCleared =
                    !graphNode.selected && !graphNode.data?.isSelected;
                if (alreadyCleared) {
                    return graphNode;
                }

                return {
                    ...graphNode,
                    selected: false,
                    data: {
                        ...graphNode.data,
                        isSelected: false,
                    },
                };
            })
        );
    }, [setGraphNodes, setSelectedNodes]);

    const handlePaneContextMenu = useCallback(
        (event) => {
            // Prevent native context menu from showing
            event.preventDefault();
            if (readOnly) { return };

            setNodeMenu(null);
            setEdgeMenu(null);
            clearSelection();

            // Calculate position of the context menu. We want to make sure it
            // doesn't get positioned off-screen.
            const pane = ref.current.getBoundingClientRect();
            setPaneMenu({top: event.clientY, left: event.clientX});
        },
        [setNodeMenu, setEdgeMenu, setPaneMenu, readOnly, clearSelection],
    );

    /*

        const { source, target, sourceHandle, targetHandle } = edge;
        // parse sourceHandle into <sourceType>-<sourceName>
        const [sourceType, sourceName] = sourceHandle.split('-');
        // parse targetHandle into <targetType>-<targetName>
        const [targetType, targetName] = targetHandle.split('-');
        // if any of the variables above is null throw an error
        if (!source || !target || !sourceType || !sourceName || !targetType || !targetName) {
            throw new Error('onConnect: source, target, sourceType, sourceName, targetType, targetName cannot be null ' + source + ' ' + target + ' ' + sourceType + ' ' + sourceName + ' ' + targetType + ' ' + targetName);
        }


        onNodeStructureChange?.(node, "deleteinput", {
            producerInstanceID: edge.source, 
            inputType: sourceType == "output" ? "variable" : "trigger", 
            source: sourceName,
            target: targetName
        });
            if (sourceType === "event") {

                onNodeStructureChange?.(targetNode, "addinputeventtrigger", {producerEvent: sourceName, targetTrigger: targetName, producerInstanceID: source});

            } else if (sourceType === "output") {

                onNodeStructureChange?.(targetNode, "addinputvariableproducer", {producerOutput: sourceName, consumerVariable: targetName, producerInstanceID: source});

            } else {
                throw new Error('onConnect: input type not recognized ' + sourceType);
            }            
    */

    const handleCopy = useCallback(async (event) => {
        event.preventDefault();
        if (!selectedNodes || selectedNodes.length === 0) {
            return;
        }

        let nodesToCopy = selectedNodes
            .map((nodeID) => nodes.find((node) => node.instanceID === nodeID))
            .filter(Boolean);

        if (!nodesToCopy || nodesToCopy.length === 0) {
            setNodeMenu(null);
            return;
        }

        nodesToCopy = JSON.parse(JSON.stringify(nodesToCopy));

        let edges = [];
        const inputParams = [];
        const versionPersonas = [];

        for (let i = 0; i < nodesToCopy.length; i += 1) {
            const node = nodesToCopy[i];

            if (node.inputs && node.inputs.length > 0) {
                for (let j = 0; j < node.inputs.length; j += 1) {
                    const input = node.inputs[j];
                    const nodeInCopySet = nodesToCopy.find((n) => n.instanceID === input.producerInstanceID);
                    if (!nodeInCopySet) {
                        continue;
                    }

                    if (input.triggers) {
                        input.triggers.forEach((trigger) => {
                            edges.push({
                                inputType: "trigger",
                                sourceID: input.producerInstanceID,
                                targetID: node.instanceID,
                                sourceName: trigger.producerEvent,
                                targetName: trigger.targetTrigger,
                            });
                        });
                    }
                    if (input.variables) {
                        input.variables.forEach((variable) => {
                            edges.push({
                                inputType: "variable",
                                sourceID: input.producerInstanceID,
                                targetID: node.instanceID,
                                sourceName: variable.producerOutput,
                                targetName: variable.consumerVariable,
                            });
                        });
                    }
                    inputParams.push({
                        sourceID: input.producerInstanceID,
                        targetID: node.instanceID,
                        params: {
                            includeHistory: input.includeHistory,
                            historyParams: input.historyParams,
                        },
                    });
                }
            }

            if (node.personaLocation && node.personaLocation.source === "version") {
                const personas = versionInfo?.personas ?? [];
                const personaMatch = personas.find((persona) => persona.personaID === node.personaLocation.personaID);
                if (personaMatch) {
                    versionPersonas.push(personaMatch);
                }
            }
        }

        nodesToCopy = nodesToCopy.map((node) => {
            if (node.inputs) {
                delete node.inputs;
            }
            return node;
        });

        const hydrationSummary = await hydrateFilePayloadForClipboard(nodesToCopy);

        const warnings = [];
        if (hydrationSummary.skippedSession) {
            warnings.push('Inline file data was not copied because no active session is loaded. Start a play session before copying File Store data if you need offline copies.');
        }
        if (hydrationSummary.skippedSizeLimit) {
            warnings.push(`Inline file data exceeded ${formatBytes(INLINE_PAYLOAD_LIMIT_BYTES)}. The copy will reference existing storage blobs instead.`);
        }
        if (hydrationSummary.errors.length > 0) {
            const truncatedErrors = hydrationSummary.errors.slice(0, 5).join('\n');
            warnings.push(`Some files could not be inlined:\n${truncatedErrors}`);
        }

        if (warnings.length > 0) {
            alert(warnings.join('\n\n'));
        }

        const copyData = {
            contents: "nodecopydata",
            nodes: nodesToCopy,
            edges,
            personas: versionPersonas,
            inputParams,
        };

        await copyDataToClipboard(copyData);
        setNodeMenu(null);
    }, [selectedNodes, nodes, versionInfo, hydrateFilePayloadForClipboard]);

    const handlePaste = useCallback(async (event) => {
        if (readOnly) { return; }

<<<<<<< HEAD
    const handleCreateCustomComponent = useCallback((event) => {
        event.preventDefault();
        if (readOnly) { return; }

        const selectedInstanceIDs = (nodeMenu?.nodes && nodeMenu.nodes.length > 0)
            ? nodeMenu.nodes.map((nodeInstance) => nodeInstance.instanceID)
            : selectedNodes;

        if (!selectedInstanceIDs || selectedInstanceIDs.length === 0) {
            return;
        }

        onNodeStructureChange?.(null, "startCustomComponent", {
            instanceIDs: selectedInstanceIDs,
        });
    }, [nodeMenu, onNodeStructureChange, readOnly, selectedNodes]);

    const isCustomComponentSelection = Boolean(
        nodeMenu?.nodes &&
        nodeMenu.nodes.length === 1 &&
        nodeMenu.nodes[0]?.nodeType === "customComponent"
    );

    const handleUnbundleComponent = useCallback((event) => {
        event.preventDefault();
        if (readOnly) { return; }

        const componentNode =
            nodeMenu?.nodes && nodeMenu.nodes.length === 1 && nodeMenu.nodes[0].nodeType === "customComponent"
                ? nodeMenu.nodes[0]
                : null;

        if (!componentNode) {
            if (selectedNodes.length === 1) {
                const nodeInstance = nodes.find((n) => n.instanceID === selectedNodes[0]);
                if (nodeInstance?.nodeType === "customComponent") {
                    onNodeStructureChange?.(nodeInstance, "unbundleCustomComponent", {});
                }
            }
            return;
        }

        onNodeStructureChange?.(componentNode, "unbundleCustomComponent", {});
        setNodeMenu(null);
    }, [nodeMenu, nodes, onNodeStructureChange, readOnly, selectedNodes, setNodeMenu]);

    const handlePaste = (event) => {
        if (readOnly) { return };
        
=======
>>>>>>> 5c9833a2
        event.preventDefault();

        try {
            const clipboardData = await pasteDataFromClipboard();
            if (!clipboardData || clipboardData.contents !== "nodecopydata" || !Array.isArray(clipboardData.nodes) || clipboardData.nodes.length === 0) {
                setPaneMenu(null);
                return;
            }

            const nodesFromClipboard = JSON.parse(JSON.stringify(clipboardData.nodes));
            const uploadSummary = await uploadInlineFilesForNodes(nodesFromClipboard);

            if (uploadSummary.errors.length > 0) {
                const truncatedErrors = uploadSummary.errors.slice(0, 5).join('\n');
                alert(`Unable to paste because some files failed to upload:\n${truncatedErrors}`);
                setPaneMenu(null);
                return;
            }

            const payload = {
                ...clipboardData,
                nodes: nodesFromClipboard,
            };

            let newNodes = [];
            const nodeInstanceIDMappings = {};
            const startNode = payload.nodes.find((node) => node.nodeType === "start");

            if (startNode) {
                onNodeStructureChange?.(startNode, "overwrite", {});
                newNodes.push(startNode);
                nodeInstanceIDMappings[startNode.instanceID] = startNode;
            }

            for (let i = 0; i < payload.nodes.length; i += 1) {
                const node = payload.nodes[i];
                if (node.nodeType === "start") {
                    continue;
                }

                const newNodeByRef = onNodeStructureChange?.(node, "duplicate", {});
                newNodes.push(newNodeByRef);
                nodeInstanceIDMappings[node.instanceID] = newNodeByRef;
            }

            if (payload.edges && payload.edges.length > 0) {
                for (let i = 0; i < payload.edges.length; i += 1) {
                    const edge = payload.edges[i];
                    const sourceNode = nodeInstanceIDMappings[edge.sourceID];
                    const targetNode = nodeInstanceIDMappings[edge.targetID];

                    if (!sourceNode || !targetNode) {
                        throw new Error('handlePaste: source or target node not found');
                    }

                    const sourceID = sourceNode.instanceID;

                    if (edge.inputType === "trigger") {
                        onNodeStructureChange?.(targetNode, "addinputeventtrigger", { producerEvent: edge.sourceName, targetTrigger: edge.targetName, producerInstanceID: sourceID });
                    } else if (edge.inputType === "variable") {
                        onNodeStructureChange?.(targetNode, "addinputvariableproducer", { producerOutput: edge.sourceName, consumerVariable: edge.targetName, producerInstanceID: sourceID });
                    } else {
                        throw new Error('handlePaste: input type not recognized ' + edge.inputType);
                    }
                }
            }

            if (payload.inputParams) {
                payload.inputParams.forEach((item) => {
                    const targetNode = nodeInstanceIDMappings[item.targetID];
                    const sourceNode = nodeInstanceIDMappings[item.sourceID];
                    if (!targetNode || !sourceNode) {
                        return;
                    }

                    const producerInstanceID = sourceNode.instanceID;
                    const newInputParams = JSON.parse(JSON.stringify(item.params));

                    if (newInputParams.includeHistory && newInputParams.historyParams && newInputParams.historyParams.includedNodes) {
                        newInputParams.historyParams.includedNodes = newInputParams.historyParams.includedNodes
                            .map((instanceID) => {
                                const mappedInstance = nodeInstanceIDMappings[instanceID];
                                if (mappedInstance) {
                                    return mappedInstance.instanceID;
                                }
                                if (instanceID === "start") {
                                    return "start";
                                }
                                console.log("Node not found in mapping for paste, likely outside selection: ", instanceID);
                                return null;
                            })
                            .filter((nodeInstance) => nodeInstance != null);
                    }

                    onNodeStructureChange?.(targetNode, "setinputparams", { producerInstanceID, inputParams: newInputParams });
                });
            }

            if (payload.personas && payload.personas.length > 0) {
                for (let i = 0; i < payload.personas.length; i += 1) {
                    const persona = payload.personas[i];
                    let personaToAdd = null;
                    if (!nullUndefinedOrEmpty(versionInfo.personas)) {
                        personaToAdd = versionInfo.personas.find((p) => p.personaID === persona.personaID);
                    }
                    if (!personaToAdd) {
                        personaToAdd = JSON.parse(JSON.stringify(persona));
                    } else {
                        personaToAdd = {
                            ...JSON.parse(JSON.stringify(personaToAdd)),
                            ...persona,
                        };
                    }
                    onPersonaListChange?.(personaToAdd, "upsert", {});
                }
            }

            setPaneMenu(null);
        } catch (error) {
            console.error('Failed to paste nodes:', error);
            alert('Paste failed. Check the console for details.');
            setPaneMenu(null);
        }
    }, [readOnly, uploadInlineFilesForNodes, onNodeStructureChange, versionInfo, onPersonaListChange]);

    const handleSelectAll = (event) => {
        if (readOnly) { return };

        event.preventDefault();
        event.stopPropagation();
        setGraphNodes((nds) => nds.map((graphNode) => {
            graphNode = {
                ...graphNode, 
                selected: true,
            }
            return graphNode;
        }));
    };


    const onPaneClick = useCallback((event) => {
        event.preventDefault();
        if (readOnly) { return };

        setNodeMenu(null);
        setEdgeMenu(null);
        clearSelection();
    }, [setNodeMenu, setEdgeMenu, readOnly, clearSelection]);
    
    const handleKeyDown = (event) => {
        
        // Handle cross-platform delete/backspace
        if (event.key === 'Delete' || (event.key === 'Backspace' && event.metaKey)) {
            console.log('Delete key pressed');
            if (readOnly) { return };

            handleDeleteNodesByID(event, selectedNodes);
        } 
        
        // Handle copy: Command+C on macOS, Ctrl+C on Windows
        if ((event.ctrlKey || event.metaKey) && event.key === 'c') {
            console.log('Ctrl+C pressed');
            void handleCopy(event);
        }

        if ((event.ctrlKey || event.metaKey) && event.shiftKey && event.key.toLowerCase() === 'g') {
            const componentNode = nodes.find((node) => selectedNodes.includes(node.instanceID) && node.nodeType === "customComponent");
            if (componentNode) {
                onNodeStructureChange?.(componentNode, "unbundleCustomComponent", {});
                return;
            }
        }

        if ((event.ctrlKey || event.metaKey) && event.key.toLowerCase() === 'g') {
            handleCreateCustomComponent(event);
        }
        
        // Handle paste: Command+V on macOS, Ctrl+V on Windows
        if ((event.ctrlKey || event.metaKey) && event.key === 'v') {
            console.log('Ctrl+V pressed');
            if (readOnly) { return };

            void handlePaste(event);
        }
        
        // Handle paste: Command+A on macOS, Ctrl+A on Windows
        if ((event.ctrlKey || event.metaKey) && event.key === 'a') {
            handleSelectAll(event);
        }
    };
    
    const onError = (msgId, msg) => {
        if (msgId === '002') {
          return;
        }
      
        console.warn(msg);
      }

    const canvasBackground = theme?.colors?.messagesAreaBackgroundColor || '#050b1b';

    return (
      <div
        className="relative h-full w-full overflow-hidden rounded-[2rem] bg-slate-950/25 p-2 text-slate-100 shadow-[inset_0_1px_0_rgba(148,163,184,0.12)]"
        style={{ background: 'radial-gradient(circle at top, rgba(56,189,248,0.06), transparent 70%)' }}
        tabIndex={0}
        onKeyDown={handleKeyDown}
      >
        <div className="absolute inset-0 -z-10 rounded-[1.9rem] bg-[radial-gradient(circle_at_25%_0%,rgba(56,189,248,0.1),transparent_65%)]" />
        <div
          className="absolute inset-2 rounded-[1.75rem] bg-slate-950/82 shadow-[0_45px_90px_-75px_rgba(56,189,248,0.55)]"
          style={{ backgroundColor: canvasBackground }}
        >
          <ReactFlowProvider>
            <ReactFlow
              ref={ref}
              nodes={graphNodes}
              edges={edges}
              onNodesChange={onNodesChange}
              onEdgesChange={onEdgesChange}
              defaultViewport={defaultViewport}
              attributionPosition="bottom-left"
              onInit={onInit}
              nodeTypes={nodeTypes}
              edgeTypes={edgeTypes}
              onNodeContextMenu={onNodeContextMenu}
              onDrop={onDrop}
              onDragOver={onDragOver}
              onPaneClick={onPaneClick}
              onPaneContextMenu={handlePaneContextMenu}
              onConnect={onConnect}
              onEdgeClick={(event, edge) => handleEdgeClicked(edge)}
              onEdgeContextMenu={(event, edge) => handleEdgeContextMenu(event, edge)}
              connectionLineComponent={CustomConnectionLine}
              connectionLineStyle={connectionLineStyle}
              defaultEdgeOptions={defaultEdgeOptions}
              autoPanOnNodeDrag={false}
              autoPanOnConnect={true}
              panOnDrag={[2]}
              selectionOnDrag={true}
              elevateNodesOnSelect={true}
              selectionMode="full"
              onSelectionChange={handleSelectionChange}
              onSelectionContextMenu={handleSelectionContextMenu}
              onError={onError}
              autoFocus={true}
              minZoom={0.1}
              maxZoom={2}
              fitView
              className="!bg-transparent"
              style={{ width: '100%', height: '100%' }}
            >
              <Controls className="!bg-slate-900/80 !text-slate-100" />
            </ReactFlow>
          </ReactFlowProvider>

          <ContextMenu open={Boolean(nodeMenu)} position={nodeMenu} onClose={() => setNodeMenu(null)}>
            <ContextMenuItem
              icon={<Trash2 className="h-4 w-4" />}
              onSelect={(event) => handleDeleteNodes(event)}
            >
              Delete Node
            </ContextMenuItem>
            {nodeMenu?.nodes && nodeMenu.nodes.length > 0 ? (
              <ContextMenuItem
                icon={<PackagePlus className="h-4 w-4" />}
                onSelect={(event) => handleCreateCustomComponent(event)}
              >
                Create Custom Component
              </ContextMenuItem>
            ) : null}
            {isCustomComponentSelection ? (
              <ContextMenuItem
                icon={<SplitSquareHorizontal className="h-4 w-4" />}
                onSelect={(event) => handleUnbundleComponent(event)}
              >
                Unbundle Component
              </ContextMenuItem>
            ) : null}
            <ContextMenuItem
              icon={<Copy className="h-4 w-4" />}
              onSelect={(event) => { void handleCopy(event); }}
            >
              Copy Node
            </ContextMenuItem>
          </ContextMenu>

          <ContextMenu
            open={Boolean(edgeMenu)}
            position={edgeMenu}
            onClose={() => setEdgeMenu(null)}
          >
            <ContextMenuItem
              icon={<Trash2 className="h-4 w-4" />}
              onSelect={(event) => edgeMenu && handleDeleteEdge(event, edgeMenu.node, edgeMenu.edge)}
            >
              Delete Input
            </ContextMenuItem>
          </ContextMenu>

          <ContextMenu
            open={Boolean(paneMenu)}
            position={paneMenu}
            onClose={() => setPaneMenu(null)}
          >
            <ContextMenuItem
              icon={<ClipboardPaste className="h-4 w-4" />}
              onSelect={(event) => { void handlePaste(event); }}
            >
              Paste
            </ContextMenuItem>
            <ContextMenuItem
              icon={<SquareStack className="h-4 w-4" />}
              onSelect={(event) => handleSelectAll(event)}
            >
              Select All
            </ContextMenuItem>
          </ContextMenu>
        </div>
      </div>
    );
}<|MERGE_RESOLUTION|>--- conflicted
+++ resolved
@@ -1202,10 +1202,6 @@
         setNodeMenu(null);
     }, [selectedNodes, nodes, versionInfo, hydrateFilePayloadForClipboard]);
 
-    const handlePaste = useCallback(async (event) => {
-        if (readOnly) { return; }
-
-<<<<<<< HEAD
     const handleCreateCustomComponent = useCallback((event) => {
         event.preventDefault();
         if (readOnly) { return; }
@@ -1252,11 +1248,9 @@
         setNodeMenu(null);
     }, [nodeMenu, nodes, onNodeStructureChange, readOnly, selectedNodes, setNodeMenu]);
 
-    const handlePaste = (event) => {
-        if (readOnly) { return };
-        
-=======
->>>>>>> 5c9833a2
+    const handlePaste = useCallback(async (event) => {
+        if (readOnly) { return; }
+
         event.preventDefault();
 
         try {
@@ -1419,7 +1413,19 @@
         // Handle copy: Command+C on macOS, Ctrl+C on Windows
         if ((event.ctrlKey || event.metaKey) && event.key === 'c') {
             console.log('Ctrl+C pressed');
-            void handleCopy(event);
+            handleCopy(event);
+        }
+
+        if ((event.ctrlKey || event.metaKey) && event.shiftKey && event.key.toLowerCase() === 'g') {
+            const componentNode = nodes.find((node) => selectedNodes.includes(node.instanceID) && node.nodeType === "customComponent");
+            if (componentNode) {
+                onNodeStructureChange?.(componentNode, "unbundleCustomComponent", {});
+                return;
+            }
+        }
+
+        if ((event.ctrlKey || event.metaKey) && event.key.toLowerCase() === 'g') {
+            handleCreateCustomComponent(event);
         }
 
         if ((event.ctrlKey || event.metaKey) && event.shiftKey && event.key.toLowerCase() === 'g') {
